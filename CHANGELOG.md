## Changelog

<<<<<<< HEAD
## Next
* Add `text` as a synonym for `string`
* Add variants like `sqm`, `m2`, `cbm` and `m3` for common length units
=======
* Add `text` as a synonym for `string` (e.g. `5 to text`)
* Add `Cmd`+`k` / `Ctrl`+`k` or `Ctrl`+`l` to clear the web UI output
* Fix multiline input not being visible in the web UI
* Persist command history in the browser's local storage when using the web UI
>>>>>>> b5cbea1a

### v1.5.3 (2024-10-06)

* Add support for using commas rather than dots as the decimal separator,
    as is common in many European languages. This can be enabled by setting
    `decimal-separator-style = "comma"` in `~/.config/fend/config.toml`,
    and it changes e.g. `1.23` to `1,23`, or `1,234.00` to `1.234,00`.
* Support large roman numerals beyond 1000 using overlines, e.g.
    `15400 to roman` is `X̅V̅CD`. Numerals with an overline are 1000 times
    larger, so `V̅` is 5,000, `X̅` is 10,000 etc. Note that these numbers may not
    be displayed correctly if your terminal doesn't have full Unicode support.
* Improve accuracy of logarithms and support logarithms with operands larger
    than `2^1023`, e.g. `log2 10^1234` now works correctly.
* Add `light_speed`/`lightspeed` unit, equivalent to the existing constant `c`
* Allow adding `0` regardless of units in some situations, e.g. `1 km + 0`.
    This works because zero is the additive identity.

### v1.5.2 (2024-09-15)

* You can now convert numbers to words. For example, `123 to words` returns
    `one hundred and twenty-three`. This supports numbers up to `10^66 - 1`
    (vigintillions).
* Add `ton_of_tnt` unit (approx. 4 gigajoules)
* The `linux-x64` binary has been renamed to `linux-x86_64-gnu` for
    consistency/clarity

### v1.5.1 (2024-08-10)

* Add units `kgoe` and `toe` (kilogram/tonne of oil equivalent)

### v1.5.0 (2024-07-10)

* Add fibonacci function (e.g. `fib 6` is 8, `fib 7` is 13)
* Keep percentage unit during automatic unit simplification
* Support uppercase identifiers for built-in functions, e.g. `SQRT` or `EXP`

### v1.4.9 (2024-06-20)

* Fix modulo and some other binary operators (including bitwise operators)
    returning incorrect results in calculations with certain scaled units,
    e.g. `4 mod (1k)` or `4k xor 5`
* Add unit `sol` (Martian day)

### v1.4.8 (2024-05-04)

* Add support for `%` for modulo as an alternative to `mod`. Since `%` is also
    used for percentages, the way the operator is interpreted depends on
    context: `5 % 2` or `(348*34)%(293-1)` is parsed as modulo, whereas `5%` or
    `5% + 3` continues to be treated as a percentage.
* Add constants `electron_mass`, `proton_mass` and `neutron_mass`

### v1.4.7 (2024-05-04)

* Add Japanese units `shaku`, `tsubo` and `tatami`
* Significantly improve performance when calculating powers with
    decimal numbers, e.g. `e^27.2`
* Revamp fend's web UI: it is now built with React and runs calculations
    in a background thread. This fixes the timeout issues that used to affect
    long-running calculations.
* Fix a bug where variable serialisation could cause numbers to be negated. This
    only affected fend-wasm and fend-web but could lead to incorrect results
    when using variables across multiple calculations.
* Add some custom TypeScript definitions to fend-wasm

### v1.4.6 (2024-03-28)

* Add function `mean` (or `average`) to compute the mean value of probability
    distributions (by [haykam821](https://github.com/haykam821)). For example:

    ```
    > mean(d6)
    7
    > average(1d20 + 5)
    15.5
    ```
* Add units `nibble` (4 bits) and `U` (rack units, equal to `1.75 inches`)
* Serialised variables are now compatible between 32-bit and 64-bit platforms
* Fix bug where calculating very large roman numerals could crash
    the application

### v1.4.5 (2024-03-13)

* Add support for converting numbers to roman numerals (e.g.
    `45 to roman` becomes `XLV`)
* Add `≠` as an alias for `!=` (by [@haykam821](https://github.com/haykam821))
* Add `<>` as another alias for `!=`
* Update Windows MSI installer to WiX 4
* The fend Telegram bot now directly replies to messages, making it easier to
    use in group chats (by [@frectonz](https://github.com/frectonz))

### v1.4.4 (2024-03-05)

* Add `==` and `!=` operators for equality and inequality (by
    [@frectonz](https://github.com/frectonz))

    For example:

    ```
    > 2 metres == 200 cm
    true
    > 4 kg == 2 lbs
    false
    ```
* The fend CLI now uses `native-tls` by default, instead of `rustls`.
    On Windows this uses SChannel (via the `schannel` crate), on macOS it
    uses Secure Transport via the `security-framework` crate, and on Linux
    it links to OpenSSL with the `openssl` crate.
    You can continue using `rustls` by compiling with the
    `--no-default-features --features rustls` flags.
    See the CLI's `Cargo.toml` for further details.

### v1.4.3 (2024-02-23)

* Add `floor`, `ceil` and `round` functions (by
    [@frectonz](https://github.com/frectonz))
* Add ¥ symbol for Japanese Yen (by [@frectonz](https://github.com/frectonz))
* Support power notation using Unicode superscript digits (by
    [@frectonz](https://github.com/frectonz))

### v1.4.2 (2024-01-23)

* Add ability to convert codepoints to characters, e.g. `97 to character`
    (by [@mat-1](https://github.com/mat-1))
* Fix horsepower value (by [@probablykasper](https://github.com/probablykasper))
* Fix license files not being included in the workspace member packages
    (`fend-core` etc.) (by [@albertlarsan68](https://github.com/albertlarsan68))

### v1.4.1 (2024-01-07)

* Fix bug where fend could return incorrect results when calculating
    exponents or roots of certain units, e.g. `sqrt(milli)`.

### v1.4.0 (2023-12-27)

* Change unit simplification and unit aliasing to be simpler and more
    consistent. Units like `%` and `million` are now simplified unless you
    explicitly convert your result to one of those units. fend will now also
    simplify certain combinations of units, such as `volts / ohms` becoming
    `amperes`.

    For example:

    ```
    > 5%
    0.05
    > 46 million
    46000000
    > 0.5 to %
    50%
    > 34820000 to million
    34.82 million
    > (5 volts) / (2 ohms)
    2.5 amperes
    > 3 feet * 125 kg * s^-2
    114.3 newtons
    ```

    Please open an issue if you encounter any bugs or unexpected behavior.
* Rename Windows installer artifacts (MSI files) to also include the version
    number, e.g. `fend-1.4.0-windows-x64.msi`.
* Replace `nanorand` dependency with `rand`, which is better supported and
    fixes compilation errors on FreeBSD.

### v1.3.3 (2023-12-08)

* Add `pkgx` package (by [@michaelessiet](https://github.com/michaelessiet))
* Add `x86_64-unknown-linux-musl` binary
* Fix terminal issues on some architectures such as MIPS (by
    [@eatradish](https://github.com/eatradish))

### v1.3.2 (2023-11-11)

* Custom units can now be defined in the `~/.config/fend/config.toml`
    configuration file. For example:

    ```toml
    [[custom-units]]
    singular = 'fortnight'
    plural = 'fortnights'  # plural form is optional, defaults
                           # to singular if not specified
    definition = '14 days'
    attribute = 'allow-long-prefix'  # this makes it possible to combine this
                                     # unit with prefixes like 'milli-' or 'giga-'
    ```

    See the [default config file](https://github.com/printfn/fend/blob/main/cli/src/default_config.toml) for more examples.
* You can now tab-complete greek letters in the CLI, e.g. `\alpha` becomes α
    (by [@Markos-Th09](https://github.com/Markos-Th09))
* You can now use the `of` operator to write e.g. `5% of 100`
    (by [@fa993](https://github.com/fa993))
* Add CGS units (by [@Markos-Th09](https://github.com/Markos-Th09))

### v1.3.1 (2023-10-26)

* Add support for additional imperial and US customary units

### v1.3.0 (2023-10-16)

* Support loading exchange rates from the UN treasury, which supports more
    currencies than the European Central Bank. This can be configured via
    the new `exchange-rate-source` option. (by [@Markos-Th09](https://github.com/Markos-Th09))
* Exchange rates are now available in fend-web (by [@Markos-Th09](https://github.com/Markos-Th09))
* Support complex numbers in many more situations, including trigonometric
    functions, logarithms, exponentiation, etc.
    (by [@Markos-Th09](https://github.com/Markos-Th09))
* Add support for unit prefixes for parsecs (e.g. `Mpc`)

### v1.2.2 (2023-09-14)

* Add crate features to control the TLS implementation: enabling `native-tls`
    will cause fend to use the operating system's built-in TLS implementation.
    The `rustls` feature, which is enabled by default, will keep the existing
    native Rust implementation. When both features are disabled, such as when
    compiling with `--no-default-features`, network connectivity will not be
    available and currency conversions will not work.
    (by [@eatradish](https://github.com/eatradish))
* Add "zł" as an alias for Polish złoty (PLN) (by [@twolodzko](https://github.com/twolodzko))
* Add AOSC OS package and installation instructions (by [@eatradish](https://github.com/eatradish))
* Use `windows-sys` instead of `winapi`

### v1.2.1 (2023-09-06)

* Add Chinese units `jin` and `gongjin` (by [@eatradish](https://github.com/eatradish))
* Add Xbps (Void Linux) package (by [@tranzystorek-io](https://github.com/tranzystorek-io))
* Add MacPorts package (by [@herbygillot](https://github.com/herbygillot))

### v1.2.0 (2023-06-02)

* Variable names with underscores can now be correctly referenced
* Combined abbreviated units are now parsed case-insensitively:

    ```
    > 100 kwh
    100 kWh
    > 64 KB
    64 kB
    ```

* Add a new configuration option `enable-internet-access` (defaults to `true`)
* Add `tbs` unit as an abbreviation for tablespoons
* Add `thou` unit, representing a thousandth of an inch

### v1.1.6 (2023-04-03)

* Add cup, tablespoon and teaspoon units (by [@elcste](https://github.com/elcste))
* Add `bin` alias for binary (by [@xfnw](https://github.com/xfnw))
* Change the internal implementation of exchange rate handlers (by [@SekoiaTree](https://github.com/SekoiaTree))
* Fix unit test failures on 32-bit systems

### v1.1.5 (2023-02-06)

* Add `@no_trailing_newline` attribute, which causes fend to not print a trailing
    newline after the calculation.

    ```
    $ fend @no_trailing_newline 5+5
    10
    ```

### v1.1.4 (2023-01-08)

* Add support for subtracting from dates (e.g. `@2023-01-08 - 5 days`)
* Fix some trigonometric functions behaving incorrectly when passing in values with units

### v1.1.3 (2022-11-28)

* Add operators for permutations and combinations (by [@frectonz](https://github.com/frectonz))
    * `n permute k` or `n nPr k`: compute the number of `k`-permutations of `n`
    * `n choose k` or `n nCr k`: number of `k`-combinations of `n`
* Add `@noapprox` attribute to hide the `approx.` annotation in the output:

    ```
    > pi
    approx. 3.1415926535
    > @noapprox pi
    3.1415926535
    ```

* Add `@plain_number` attribute, to remove `approx.` and any units. This is especially useful in automated scripts.

    ```
    > 5 m / (3 s)
    approx. 1.6666666666 m / s
    > @plain_number 5 m / (3 s)
    1.6666666666
    ```

* Add a new date literal syntax, e.g. `@2000-01-01`
* Improve visual feedback when using the Telegram bot (by [@miki-tebe](https://github.com/miki-tebe))
* Add new SI prefixes quecca, ronna, ronto and quecto (by [@frectonz](https://github.com/frectonz))
* Add support for 256 (8-bit) colors in the CLI configuration
* Change `!debug` to `@debug` for consistency and improved shell script interoperability

### v1.1.2 (2022-10-31)

* Add `and` and `or` keywords as alternatives to the `&` and `|` bitwise operators
* Add Homebrew package (by [@rhysmdnz](https://github.com/rhysmdnz))
* Add Chocolatey package (by [@dgalbraith](https://github.com/dgalbraith))
* Fix incorrect description of command-line arguments in
    man page (by [@mcint](https://github.com/mcint))
* Support `_` in fend-web (stores the previous answer)
* Improve fend-web performance by serializing/storing variables properly
* Support case-insensitive currencies
* Support currency exchange rates in fend-wasm (by [@NickGeek](https://github.com/NickGeek))
* Support using any base currency for exchange rate calculations, not just USD

### v1.1.1 (2022-09-23)

* Add bitwise operators:
    * `&`: bitwise AND
    * `|`: bitwise OR
    * `xor`: bitwise XOR (`^` is already used for exponentiation)
    * `<<`: left shift
    * `>>`: right shift

### v1.1.0 (2022-09-22)

* Automatically download up-to-date currency exchange rates,
    e.g. when calculating `10 EUR to USD`
* fend can now read directly from files, e.g. `fend calculation.txt` will
    read and evaluate the contents of `calculation.txt`. Multiple files can be
    specified, as well as combinations of files and expressions.
* Shebangs (e.g. `#!/usr/bin/env fend`) no longer result in parse errors
* You can now use `--` to force fend to interpret arguments literally,
    e.g. `fend -- -V` is interpreted as `-1 volts` instead of showing the version number
* Fix bug where trailing whitespace or comments would result in a parse error
* Add a man page
* Add an MSI installer for Windows
* Remove MSIX installer, which was difficult to use due to it being unsigned
* Change fend website to [https://printfn.github.io/fend](https://printfn.github.io/fend)
* Move fend documentation to
    [https://printfn.github.io/fend/documentation](https://printfn.github.io/fend/documentation)
* Add a fend package to the Windows Package Manager (`winget`)

### v1.0.5 (2022-08-14)

* Add a `fend-wasm-nodejs` NPM package
* Add a [Telegram bot](https://t.me/fend_calc_bot)
* Improve behaviour of percentages (credit to @Techcable), e.g. `5% * 80kg` is now `4 kg`
* Add a Markdown-like parsing mode to the WASM API

### v1.0.4 (2022-07-22)

* Support `kn` for `knots`
* Add an installer for Windows

### v1.0.3 (2022-06-07)

* Support `rad` for `radians` (e.g. `10 RPM to rad/s`)
* Support implicit inches for `feet` (e.g. `5 foot 5 to cm`)
* Ensure fend does not exit when pressing Ctrl-C to clear the current line

### v1.0.2 (2022-06-01)

* Improve CLI colors
* Use Coulomb and Farad for prefixed units like `mC` or `µF`
* Add `sqmm` unit for square millimeters
* Add `point` unit for typographical points (i.e. 1/72 inch)
* Improve CLI behavior when pressing Ctrl-C to clear the current line

### v1.0.1 (2022-03-19)

* Support omitting inches when writing e.g. `5'1`: fend will now automatically
    interpret that as `5'1"`
* Improve reliability when piping data into fend on the command line, e.g.
    when running `echo "1+1" | fend`
* Support compiling fend with Rust 1.56 (rather than requiring Rust 1.59)

### v1.0.0 (2022-03-12)

* Allow `kmh` and `km/h` for kilometers per hour
* Change Planck's constant from `h` to `planck`
* Add support for lambda notation `λx.x` (in addition to the previous
    lambda notations `\x.x`, `x:x` and `x => x`)
* Add a ZSH helper script that makes `fend` more convenient on the
    command line
* Despite the major version bump, this release contains no breaking
    API changes

### v0.1.29 (2022-02-23)

* The locations for the config and history files have changed on some operating
    systems. On Linux and macOS, fend will now look in `~/.config/fend/config.toml`
    for its configuration file, and store history in `~/.local/state/fend/history`.
    You can run `fend help` to see which paths fend uses, and override them
    via the `FEND_CONFIG_DIR` and `FEND_STATE_DIR` environment variables
    if necessary.
* Colors in the CLI are now enabled by default. They can be disabled via the
    `enable-colors` config option, or via the `NO_COLOR` environment variable.
    `CLICOLOR` and `CLICOLOR_FORCE` environment variables are also respected.
    See https://bixense.com/clicolors/ and https://no-color.org for more info.
* Add a `max-history-size` config option to control how many history entries are
    saved by default.
* Improve error-checking when reading the config file. Minor errors will now only
    produce warnings, and no longer cause parsing to fail entirely.
* There are now Linux ARM builds available, for both `armv7-gnueabihf` and
    `aarch64` architectures.

### v0.1.28 (2022-02-12)

* Add base names `ternary` and `senary`
* Reduce CLI binary sizes

### v0.1.27 (2021-11-02)

* Improve command-line argument parsing, including support for multiple arguments
* The most recent calculation result is now stored in a special variable `_` (or `ans`):

    ```
    > 5 * 10
    50
    > _ + 5
    55
    > _ * 2
    110
    > ans * 2
    220
    ```

### v0.1.26 (2021-09-27)

* Fix minor bug in the `fend-wasm-web` NPM package

### v0.1.25 (2021-09-27)

* Add `stone` unit
* Add initial support for date arithmetic, e.g. `('2020-05-04' to date) + 500 days`
* There is now a `fend-wasm-web` NPM package available, built with the `--target web` option

### v0.1.24 (2021-08-09)

* Add basic tab completion support to the CLI interface
* Improve output for `()` types in the CLI and in `fend-wasm`

### v0.1.23 (2021-08-06)

* Fully support empty statements and trailing semicolons

### v0.1.22 (2021-07-29)

* Add amp hour abbreviation (e.g. `mAh`)
* Improve error message when attempting to convert between incompatible units

### v0.1.21 (2021-07-11)

* Add support for D&D-style dice syntax. For example, `d6` refers to a standard 6-sided die.

    ```
    > roll d6
    4
    > roll d20 # 20-sided die
    17
    > roll 2d6 # sum of two 6-sided dice
    7
    > 2d6 # view the probability distribution
      2:  2.78%  #####
      3:  5.56%  ##########
      4:  8.33%  ###############
      5: 11.11%  ####################
      6: 13.89%  #########################
      7: 16.67%  ##############################
      8: 13.89%  #########################
      9: 11.11%  ####################
     10:  8.33%  ###############
     11:  5.56%  ##########
     12:  2.78%  #####
    > roll(d20 + d6 + 4) # arithmetic operations
    14
    ```

* Fix `lux` unit definition
* Remove the `->` conversion syntax: use `to` instead

### v0.1.20 (2021-06-29)

* Support modulo with arbitrarily large integers
* Add a config option to use `C` and `F` as coulomb and farad instead of
  degrees celsius and degrees fahrenheit
* Add more units: `horsepower`, `lumen`, `lux`, `decare` etc.

### v0.1.19 (2021-06-29)

* Add more units: `atmosphere`, `mmHg`, `inHg`, `dB`, `mil` and more
* Support variables over multiple statements in the wasm API

### v0.1.18 (2021-06-28)

* Add variables and multiple statements (e.g. `a = 4; b = 10; a * b` is `40`)
* Add `mixed_frac` as an alias for `mixed_fraction`
* Support the `£` symbol for GBP
* Allow `$` and `£` before the associated number, e.g. `$100/4` is `$25`

### v0.1.17 (2021-06-08)

* Add `k`, `M`, `G` and `T` suffixes for numbers (e.g. `5k` is `5000`)
* Add a modulo operator `mod` (e.g. `5 mod 2` is `1`)
* Improve error messages for invalid unit conversions
* Add the golden ratio constant phi ϕ (`phi` is `approx. 1.6180339886`)
* Fix incorrect currency exchange rates
* Add `true`, `false`, and a `not()` function
* Add `sqm` and `sqft` units for square meters and square feet respectively

### v0.1.16 (2021-05-21)

* Add support for Unicode operators, such as ✕ or ÷
* Add color customization to the command-line interface by editing the
    `config.toml` file. Refer to the default `config.toml` file
    [here](https://github.com/printfn/fend/blob/main/cli/src/default_config.toml).

### v0.1.15 (2021-05-20)

* Case-insensitive units: you can now write `5 Meters`
* Experimental date support:
  * You can create a date object like so:

    ```
    > "2021-05-20" to date
    Thursday, 20 May 2021
    ```

  * No other date-related functionality has been implemented yet, including no
    times/timezones, durations, date arithmetic or different date formats.
* fend now parses single and double quotes as feet and inches (instead of
    as string literals) in more situations, so you can once again write:

    ```
    > 1.2192 m to '
    4'
    ```

* The CLI program can now read options from a config file. Type `help` to
    find out where it is stored. The `config.toml` file can contain the
    following options:

    ```toml
    prompt = '> '
    color = false
    ```

* Terminal color support: this is disabled by default, so you'll need to create a config file containing `color = true` first.
* Added a `conjugate` function that computes the complex conjugate of a number: e.g. `conjugate(i)` is `-i`.
* Improve consistency around error messages

### v0.1.14 (2021-02-14)

* Add support for strings and string literals. They can be in single or double quotes, and support a variety of escape sequences.
* Support conversions of numbers to strings
* Use `b` as shorthand for bits (including e.g. `Gb/s`)
* Remove the `0d` number prefix

### v0.1.13 (2021-01-20)

* Add °C and °F (including temperature conversions)
* Automatically simplify units in some calculations (e.g. `100 km/hr * 36 seconds` becomes `1 km`)
* Add initial support for objects (try e.g. `mass of earth`)
* Add `square` and `cubic` functions
* Add hectares and acres

### v0.1.12 (2020-11-27)

This build was only released on NPM.

* Fix NPM package

### v0.1.11 (2020-11-27)

* Improve debug representation (using e.g. `!debug 1`)

### v0.1.10 (2020-11-23)

* Allow leading zeroes for decimal numbers
* Allow upper-case "E" for exponential numbers (e.g. `1E3` is `1000`)
* Add `in` as an alias for `to` (so you can now write `3.14 in binary`)
* Add `log()` function as shorthand for `log10()`
* Fix `kWh` unit definition

### v0.1.9 (2020-11-06)

* Include `LICENSE.md` files as part of the package on [crates.io](https://crates.io)

### v0.1.8 (2020-11-06)

* Add `version` command to get the current fend version
* Support `-sin pi` and `3 sin pi` without parentheses
* Support function inverses: e.g. `sin^-1` becomes `asin`
* Add `to sf` to convert numbers to a fixed number of significant figures
* Make many calculations involving `sin` and `cos` exact
* Add `tau` (`τ`), equal to `2π`
* Add Yi- and Zi- binary prefixes
* Use decimal approximations instead of fractions by default
* `x to exact` will now convert `x` to an exact representation whenever possible, including using multiples of π
* Add `cis` as a shorthand for `cos θ + i * (sin θ)`

### v0.1.7 (2020-10-14)

* Ensure that approximate numbers are always marked as such
* Fix a bug involving sin/cos/tan of negative numbers
* Make some calculations involving pi exact
* Fix parsing of recurring decimals in bases other than 10

### v0.1.6 (2020-10-05)

* Support outputting mixed fractions (implicitly or via `to mixed_fraction`)
* Support unmatched parentheses (e.g. `2+3)*(1+2` is `15`)
* Support parsing of numbers with recurring digits (e.g. `0.(3)` is equal to `1/3`)
* Allow numbers that start with a decimal point, such as `.1`

### v0.1.5 (2020-09-29)

* Add support for lambda functions (e.g. `\x.x`)
* Change precedence of `to` and `as`
* Add live CLI output

### v0.1.4 (2020-09-15)

* Add the GNU units database, containing several thousand unit definitions
* Add support for square roots of numbers with units
* Add unary division as a shorthand for `1/x` (e.g. `/ second`, `64^/2`)
* Support `+` in exponential notation (e.g. `1.5e+2`)
* Allow `,` as a digit separator (e.g. `1,048,576`)

### v0.1.3 (2020-09-05)

* Use correct singular/plural unit names
* Base conversions using `to`
* Make exponents in other bases more consistent

### v0.1.2 (2020-09-02)

* Allow leading zeroes for non-decimal numbers
* Support interrupting an ongoing calculation with Ctrl-C

### v0.1.1 (2020-09-01)

* Save history continuously instead of only on program exit
* Fix parsing of `log10()` and `log2()`
* Add factorial operator (`!`)

### v0.1.0 (2020-08-31)

Initial release:

* Arbitrary-precision arithmetic using rational numbers
* Support for complex numbers
* Binary, octal, hexadecimal and other number bases between 2 and 36.
* Keeps track of units, with support for SI and US customary units.
* Support for Emacs-style CLI shortcuts
* Trigonometric functions
* Useful physical and mathematical constants<|MERGE_RESOLUTION|>--- conflicted
+++ resolved
@@ -1,15 +1,12 @@
 ## Changelog
 
-<<<<<<< HEAD
-## Next
-* Add `text` as a synonym for `string`
-* Add variants like `sqm`, `m2`, `cbm` and `m3` for common length units
-=======
+### Unreleased
+
 * Add `text` as a synonym for `string` (e.g. `5 to text`)
+* Add variants like `sqcm`, `cm2`, `cbcm` and `cm3` for common length units
 * Add `Cmd`+`k` / `Ctrl`+`k` or `Ctrl`+`l` to clear the web UI output
 * Fix multiline input not being visible in the web UI
 * Persist command history in the browser's local storage when using the web UI
->>>>>>> b5cbea1a
 
 ### v1.5.3 (2024-10-06)
 
